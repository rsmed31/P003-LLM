--- conflicted
+++ resolved
@@ -3,8 +3,14 @@
 # Suppress Pydantic V1 compatibility warning
 warnings.filterwarnings("ignore", message=".*Pydantic V1 functionality.*", category=UserWarning)
 
+import warnings
+# Suppress Pydantic V1 compatibility warning
+warnings.filterwarnings("ignore", message=".*Pydantic V1 functionality.*", category=UserWarning)
+
 from typing import Dict, Any, Optional, List, Tuple, Set
 import requests
+import datetime, pathlib
+from langchain_core.callbacks.base import BaseCallbackHandler
 import datetime, pathlib
 from langchain_core.callbacks.base import BaseCallbackHandler
 
@@ -96,6 +102,57 @@
 
 _callbacks = [PipelineCallback()]
 
+LOG_DIR = get_cfg("LOG_DIR", os.path.join(HERE, "logs"))
+LOG_EVENTS = get_cfg("LOG_EVENTS", "1") in ("1", "true", "True", "yes")
+# Load intent types from config (full candidate set)
+INTENT_TYPES_CONFIG = set(get_cfg("INTENT_TYPES_SUPPORTED", [
+    "adjacency", "connectivity", "reachability", "interface", "policy", "redundancy"
+]))
+# Active set will be determined per response
+
+pathlib.Path(LOG_DIR).mkdir(parents=True, exist_ok=True)
+_pipeline_log_path = os.path.join(LOG_DIR, "pipeline.log")
+
+class PipelineCallback(BaseCallbackHandler):
+    """LangChain callback that appends JSONL events for tracing."""
+    def _write(self, event: str, data: Dict[str, Any]):
+        try:
+            payload = {
+                "ts": datetime.datetime.utcnow().isoformat() + "Z",
+                "event": event,
+                **data
+            }
+            with open(_pipeline_log_path, "a", encoding="utf-8") as f:
+                f.write(json.dumps(payload, ensure_ascii=False) + "\n")
+        except Exception as e:
+            log.warning(f"Callback write failed: {e}")
+
+    def on_chain_start(self, serialized, inputs, **kwargs):
+        if LOG_EVENTS:
+            self._write("chain_start", {"name": serialized.get("name"), "inputs": inputs})
+
+    def on_chain_end(self, outputs, **kwargs):
+        if LOG_EVENTS:
+            self._write("chain_end", {"outputs": outputs})
+
+    def on_llm_start(self, serialized, prompts, **kwargs):
+        if LOG_EVENTS:
+            self._write("llm_start", {"prompts": prompts})
+
+    def on_llm_end(self, response, **kwargs):
+        if LOG_EVENTS:
+            self._write("llm_end", {"response": getattr(response, "generations", [])})
+
+    def on_llm_error(self, error, **kwargs):
+        if LOG_EVENTS:
+            self._write("llm_error", {"error": str(error)})
+
+    def on_chain_error(self, error, **kwargs):
+        if LOG_EVENTS:
+            self._write("chain_error", {"error": str(error)})
+
+_callbacks = [PipelineCallback()]
+
 # ========= HTTP helper =========
 def _post(url: str, payload: Dict[str, Any]) -> Dict[str, Any]:
     r = requests.post(url, json=payload, timeout=TIMEOUT)
@@ -106,6 +163,16 @@
     r = requests.get(url, timeout=TIMEOUT)
     r.raise_for_status()
     return r.json()
+
+def _probe_t1() -> bool:
+    """Check if Team 1 service is reachable via health check."""
+    if not T1_BASE_URL:
+        return False
+    try:
+        r = requests.get(f"{T1_BASE_URL}/health", timeout=5)
+        return r.status_code == 200
+    except Exception:
+        return False
 
 def _probe_t1() -> bool:
     """Check if Team 1 service is reachable via health check."""
@@ -154,6 +221,38 @@
             continue
         seen.add(key)
         # Arbitrarily choose direction a->b; T3 can test bidirectional if needed
+        reach.append({"src": a, "dst": b})
+    return reach
+
+def _categorize_intents(intents: List[dict], active_types: Set[str]) -> Dict[str, List[dict]]:
+    """Group intents by active type set; ignore unknown types."""
+    buckets: Dict[str, List[dict]] = {k: [] for k in active_types}
+    for it in intents or []:
+        t = (it or {}).get("type", "").lower()
+        if t in buckets:
+            buckets[t].append(it)
+    return buckets
+
+def _intents_to_reach_all(intent_groups: Dict[str, List[dict]]) -> List[dict]:
+    """
+    Build reach list from connectivity/adjacency/reachability intents.
+    Each intent must have >=2 endpoints with 'id'.
+    """
+    reach: List[dict] = []
+    seen: Set[Tuple[str, str]] = set()
+    for key in ("adjacency", "connectivity", "reachability"):
+        for it in intent_groups.get(key, []):
+            eps = (it or {}).get("endpoints") or []
+            # Use first two distinct IDs
+            ids = [e.get("id") for e in eps if isinstance(e, dict) and e.get("id")]
+            if len(ids) < 2:
+                continue
+            a, b = ids[0], ids[1]
+            pair = tuple(sorted([a, b]))
+            if pair in seen:
+                continue
+            seen.add(pair)
+            reach.append({"src": a, "dst": b})
         reach.append({"src": a, "dst": b})
     return reach
 
@@ -257,82 +356,6 @@
     def _rename_if_switch(query: str, original: str, index: int) -> str:
         return original
 
-<<<<<<< HEAD
-=======
-def _has_interface(cmds: List[str]) -> bool:
-    return any(c.strip().lower().startswith("interface ") for c in cmds)
-
-def _inject_generic_interfaces(changes: Dict[str, List[str]]) -> Dict[str, List[str]]:
-    """
-    Protocol-agnostic fallback: inject Loopback0 + symmetric /30 transit links.
-    Each link creates interfaces on BOTH devices with proper paired IPs.
-    NO routing protocol config (OSPF/BGP/etc) - let T2 decide protocols.
-    """
-    devices = list(changes.keys())
-    n = len(devices)
-    out: Dict[str, List[str]] = {}
-    
-    # Build link assignments
-    link_map: Dict[int, List[Tuple[int, str, str]]] = {i: [] for i in range(n)}
-    
-    # Create symmetric /30 links for linear chain
-    for i in range(n - 1):
-        net_base = f"10.250.{i}.{(i+1)*4}"
-        ip_a = f"{net_base}"
-        ip_b = f"10.250.{i}.{(i+1)*4 + 1}"
-        
-        link_map[i].append((i+1, f"GigabitEthernet0/{i+1}", ip_a))
-        link_map[i+1].append((i, f"GigabitEthernet0/{i}", ip_b))
-    
-    # Apply injections per device
-    for idx, dev in enumerate(devices):
-        cmds = changes[dev]
-        has_iface = _has_interface(cmds)
-        synth: List[str] = []
-        
-        # Inject Loopback0 only if no interfaces exist
-        if not has_iface:
-            loop_ip = f"{FALLBACK_LOOPBACK_PREFIX}.{idx}.1"
-            synth.extend([
-                "interface Loopback0",
-                f" ip address {loop_ip} 255.255.255.255",
-                " no shutdown"  # ADDED: Loopbacks need no shutdown too!
-            ])
-        
-        # Inject transit links
-        for peer_idx, iface_name, my_ip in link_map[idx]:
-            synth.extend([
-                f"interface {iface_name}",
-                f" ip address {my_ip} 255.255.255.252",
-                " no shutdown"
-            ])
-        
-        out[dev] = synth + cmds
-    
-    return out
-
-def _pairwise_reach(devices: List[str], limit: int) -> List[Dict[str, str]]:
-    """
-    Generic reach fallback. If >2 devices and no routing protocol detected,
-    only return adjacent pairs (direct neighbors) to avoid multi-hop false failures.
-    """
-    reach = []
-    n = len(devices)
-    
-    if n <= 2:
-        # Simple case: bidirectional reach
-        if n == 2:
-            reach.append({"src": devices[0], "dst": devices[1]})
-    else:
-        # Linear chain: only adjacent pairs
-        for i in range(n - 1):
-            reach.append({"src": devices[i], "dst": devices[i+1]})
-            if len(reach) >= limit:
-                break
-    
-    return reach
-
->>>>>>> b289c8a9
 def _build_evaluate_payload_from_t2(data: Dict[str, Any]) -> Dict[str, Any]:
     try:
         resp = _parse_t2_response(data)
@@ -347,6 +370,8 @@
     changes: Dict[str, List[str]] = {}
     collected_intents: List[dict] = []
     original_query = data.get("_original_query", "")
+    collected_intents: List[dict] = []
+    original_query = data.get("_original_query", "")
 
     for idx, dev in enumerate(resp):
         raw_name = dev.get("device_name") or f"Device{idx+1}"
@@ -356,11 +381,7 @@
         cmds = _clean_commands(raw_cmds)
         cmds = _normalize_cmds(cmds)
         cmds = _filter_orphan_area(cmds)
-<<<<<<< HEAD
         cmds = _ensure_no_shutdown_on_all_interfaces(cmds)
-=======
-        cmds = _ensure_no_shutdown_on_all_interfaces(cmds)  # NEW: Add no shutdown
->>>>>>> b289c8a9
         changes[name] = cmds
         collected_intents.extend(dev.get("intent") or [])
         log.info(f"[T2 Parse] Device {raw_name}->{name}: cmds={len(cmds)} intents={len(dev.get('intent', []))}")
@@ -372,7 +393,6 @@
     if "adjacency" in active_types and "adjacency" not in discovered_types and "connectivity" in active_types:
         active_types.discard("adjacency")
     log.info(f"[IntentTypes] config={sorted(INTENT_TYPES_CONFIG)} discovered={sorted(discovered_types)} active={sorted(active_types)}")
-<<<<<<< HEAD
 
     intent_groups = _categorize_intents(collected_intents, active_types)
 
@@ -389,31 +409,6 @@
         device_configs[name] = _render_device_config(name, cmds)
 
     # Build joined_config
-=======
-
-    intent_groups = _categorize_intents(collected_intents, active_types)
-
-    # Reach from intents
-    reach = _intents_to_reach_all(intent_groups)
-
-    # Generic fallback reach if none
-    if not reach and get_cfg("AUTO_INTENT_FALLBACK", True):
-        dev_list = list(changes.keys())
-        auto_reach = _pairwise_reach(dev_list, FALLBACK_MAX_PAIRWISE_REACH)
-        if auto_reach:
-            log.info(f"[Reach Fallback] Generated {len(auto_reach)} pairwise reach intents")
-            reach = auto_reach
-
-    # Inject generic interfaces if missing (agnostic)
-    changes = _inject_generic_interfaces(changes)
-
-    # After interface injection, rebuild configs
-    device_configs = {}
-    for name, cmds in changes.items():
-        device_configs[name] = _render_device_config(name, cmds)
-
-    # Build joined_config (for LLM) from rendered device configs
->>>>>>> b289c8a9
     parts = []
     for name, cfg_text in device_configs.items():
         parts.append(f"! ===== BEGIN {name} =====\n{cfg_text}! ===== END {name} =====")
@@ -422,11 +417,7 @@
     evaluate_payload = {
         "changes": changes,
         "snapshot": {
-<<<<<<< HEAD
             "configs": device_configs
-=======
-            "configs": device_configs  # T3 can materialize configs/<device>.cfg
->>>>>>> b289c8a9
         },
         "intent": {
             "reach": reach,
@@ -439,17 +430,10 @@
             "raw_intents": len(collected_intents),
             "active_types": list(active_types),
             "reach_pairs": len(reach),
-<<<<<<< HEAD
             "synthetic_injection": False  # Changed from fallback_used
         }
     }
     log.info(f"[T2 Parse] Final payload devices={len(changes)} reach={len(reach)} configs_raw={len(device_configs)}")
-=======
-            "fallback_used": bool(reach and not collected_intents)
-        }
-    }
-    log.info(f"[T2 Parse] Final payload devices={len(changes)} reach={len(reach)} configs_packaged={len(device_configs)}")
->>>>>>> b289c8a9
     return {"evaluate_payload": evaluate_payload, "joined_config": joined_config}
 
 # ========= Team calls =========
@@ -459,6 +443,11 @@
     Expected response:
       { "found": true, "answer": "..." }  OR  { "found": false }
     """
+    # Added pre-probe
+    if not _probe_t1():
+        log.warning("T1 unreachable (health probe failed); skipping QA lookup")
+        return {"found": False}
+    
     # Added pre-probe
     if not _probe_t1():
         log.warning("T1 unreachable (health probe failed); skipping QA lookup")
@@ -501,6 +490,26 @@
     return {d: _CONFIG_MEMORY[d] for d in changes.keys()}
 
 def call_t2_generate(query: str, model: str = "gemini", rag_enabled: bool = True) -> Dict[str, Any]:
+RECHECK_MAX = int(get_cfg("RECHECK_MAX_ATTEMPTS", 1))
+LOOPBACK_ON_FAIL = bool(get_cfg("LOOPBACK_ON_FAIL", True))
+_CONFIG_MEMORY: Dict[str, List[str]] = {}
+
+def _fuse_device_cmds(existing: List[str], new: List[str]) -> List[str]:
+    seen = set(existing)
+    fused = existing[:]
+    for cmd in new:
+        if cmd not in seen:
+            fused.append(cmd)
+            seen.add(cmd)
+    return fused
+
+def _fuse_changes(changes: Dict[str, List[str]]) -> Dict[str, List[str]]:
+    for dev, cmds in changes.items():
+        prev = _CONFIG_MEMORY.get(dev, [])
+        _CONFIG_MEMORY[dev] = _fuse_device_cmds(prev, cmds)
+    return {d: _CONFIG_MEMORY[d] for d in changes.keys()}
+
+def call_t2_generate(query: str, model: str = "gemini", rag_enabled: bool = True) -> Dict[str, Any]:
     """
     Call Team 2 config generation.
     
@@ -512,7 +521,18 @@
     # Convert rag_enabled to rag parameter (on/off)
     rag_param = "on" if rag_enabled else "off"
     params = {"q": query, "model": model, "rag": rag_param}
+    Call Team 2 config generation.
+    
+    Args:
+        query: User query
+        model: Model to use (gemini/llama)
+        rag_enabled: True for RAG, False for direct inference
+    """
+    # Convert rag_enabled to rag parameter (on/off)
+    rag_param = "on" if rag_enabled else "off"
+    params = {"q": query, "model": model, "rag": rag_param}
     url = f"{T2_BASE_URL}{T2_GENERATE}"
+    log.info(f"[T2] Calling {url} rag={rag_param} model={model}")
     log.info(f"[T2] Calling {url} rag={rag_param} model={model}")
 
     try:
@@ -525,6 +545,7 @@
 
     try:
         raw = resp.json()
+        raw["_original_query"] = query  # embed for downstream naming heuristics
         raw["_original_query"] = query  # embed for downstream naming heuristics
         log.info(f"[T2] Response received, parsing...")
     except Exception as e:
@@ -589,11 +610,73 @@
         status_code=502,
         detail=f"T3 validation failed after {retries} attempts: {last_error}"
     )
+def call_t3_validate(evaluate_payload: Dict[str, Any], retries: int = 2) -> Dict[str, Any]:
+    log.info(f"[T3] Sending evaluate payload: {json.dumps(evaluate_payload)[:500]}...")
+    
+    last_error = None
+    for attempt in range(1, retries + 1):
+        try:
+            return _post(f"{T3_BASE_URL}{T3_VALIDATE}", evaluate_payload)
+        except requests.HTTPError as e:
+            body = e.response.text if e.response is not None else ""
+            log.error(f"[T3] Attempt {attempt}/{retries} HTTPError {e} body={body[:500]}")
+            
+            if LOG_EVENTS:
+                PipelineCallback()._write("t3_http_error", {
+                    "attempt": attempt,
+                    "status": e.response.status_code if e.response else None,
+                    "body": body[:500],
+                    "payload_keys": list(evaluate_payload.keys()),
+                    "changes_devices": list(evaluate_payload.get("changes", {}).keys())
+                })
+            
+            # Parse error from validator if possible
+            try:
+                err_json = json.loads(body)
+                if "stage" in err_json and "error" in err_json:
+                    log.error(f"[T3] Validation stage={err_json['stage']}, error={err_json['error']}")
+            except Exception:
+                pass
+            
+            last_error = e
+            
+            # Don't retry on 4xx (client error)
+            if e.response and 400 <= e.response.status_code < 500:
+                break
+                
+        except Exception as e:
+            log.error(f"[T3] Attempt {attempt}/{retries} Unexpected error: {e}")
+            if LOG_EVENTS:
+                PipelineCallback()._write("t3_error", {"attempt": attempt, "error": str(e)})
+            last_error = e
+    
+    # All retries exhausted
+    raise HTTPException(
+        status_code=502,
+        detail=f"T3 validation failed after {retries} attempts: {last_error}"
+    )
 
 def call_t1_write(payload: Dict[str, Any]) -> Dict[str, Any]:
     """Write validated config back to T1's knowledge base."""
     if not T1_BASE_URL:
         return {"status": "SKIPPED", "reason": "no_t1"}
+    
+    # Transform payload to match T1 /qa POST endpoint schema
+    # Expected: {"question": str, "answer": str}
+    write_payload = {
+        "question": payload.get("query", ""),
+        "answer": payload.get("config", "")
+    }
+    
+    try:
+        log.info(f"[T1 Write] Sending payload keys: {list(write_payload.keys())}")
+        resp = _post(f"{T1_BASE_URL}{T1_WRITE}", write_payload)
+        log.info(f"[T1 Write] Success: {resp}")
+        return {"status": "OK", "response": resp}
+    except requests.HTTPError as e:
+        body = e.response.text if e.response is not None else ""
+        log.error(f"[T1 Write] HTTPError {e.response.status_code if e.response else 'unknown'}: {body[:300]}")
+        return {"status": "ERROR", "error": f"HTTP {e.response.status_code if e.response else 'unknown'}", "detail": body[:200]}
     
     # Transform payload to match T1 /qa POST endpoint schema
     # Expected: {"question": str, "answer": str}
@@ -619,11 +702,17 @@
 # Uses a deterministic model to "explain verdict"
 GROQ_MODEL = get_cfg("GROQ_MODEL", "llama-3.3-70b-versatile")
 
+# Uses a deterministic model to "explain verdict"
+GROQ_MODEL = get_cfg("GROQ_MODEL", "llama-3.3-70b-versatile")
+
 llm = ChatGroq(
+    model=GROQ_MODEL,
     model=GROQ_MODEL,
     temperature=0,
     api_key=get_cfg("GROQ_API_KEY")
 )
+
+log.info(f"Using Groq model: {GROQ_MODEL}")
 
 log.info(f"Using Groq model: {GROQ_MODEL}")
 
@@ -689,7 +778,44 @@
     return "FAIL"
 
 # Replace old _structure_final_from_t2_t3
+def _structure_final_from_t1_verified(x: Dict[str, Any], verdict_text: str, validation: Dict[str, Any], config_text: str) -> Dict[str, Any]:
+    return {
+        "source": "T1_QA_VERIFIED",
+        "query": x["query"],
+        "answer": x["qa"]["answer"],
+        "config": config_text,
+        "validation": validation,
+        "verdict_text": verdict_text,
+        "write_back": {"status": "SKIPPED", "reason": "cached_manual_verify"}
+    }
+
+def _parse_verdict_status(verdict_text: str) -> str:
+    """
+    Extract PASS/FAIL status from LLM verdict text.
+    Returns 'PASS' or 'FAIL' based on keywords in the text.
+    """
+    if not isinstance(verdict_text, str):
+        return "FAIL"
+    text_lower = verdict_text.lower()
+    # Check for pass indicators
+    if any(keyword in text_lower for keyword in ["pass", "right", "correct", "valid", "success"]):
+        return "PASS"
+    # Check for fail indicators
+    if any(keyword in text_lower for keyword in ["fail", "wrong", "incorrect", "invalid", "error"]):
+        return "FAIL"
+    # Default to FAIL if unclear
+    return "FAIL"
+
+# Replace old _structure_final_from_t2_t3
 def _structure_final_from_t2_t3(x: Dict[str, Any]) -> Dict[str, Any]:
+    verdict_status = x.get("verdict_status") or _parse_verdict_status(x.get("verdict_text", ""))
+    write_back = {"status": "SKIPPED", "reason": "ai_verdict_fail"}
+    if verdict_status == "PASS":
+        write_back = call_t1_write({"query": x["query"], "config": x["config"], "validation": x["validation"]})
+    if verdict_status == "PASS":
+        # persist memory only when passing
+        for dev, cmds in (x.get("fused_changes") or {}).items():
+            _CONFIG_MEMORY[dev] = cmds
     verdict_status = x.get("verdict_status") or _parse_verdict_status(x.get("verdict_text", ""))
     write_back = {"status": "SKIPPED", "reason": "ai_verdict_fail"}
     if verdict_status == "PASS":
@@ -707,6 +833,9 @@
         "verdict_status": verdict_status,
         "write_back": write_back,
         "meta": x.get("meta", {})
+        "verdict_status": verdict_status,
+        "write_back": write_back,
+        "meta": x.get("meta", {})
     }
 
 # Gate 1: normalize input to dict shape
@@ -729,6 +858,17 @@
                     "validation_json": json.dumps(validation, ensure_ascii=False)
                 }, config={"callbacks": _callbacks})
                 return {"final": _structure_final_from_t1_verified(x, verdict_text, validation, cached_cfg)}
+        if x.get("verify_cached"):
+            cached_cfg = _extract_config_from_answer(x["qa"]["answer"])
+            if cached_cfg:
+                eval_payload = _build_payload_from_cached_config(cached_cfg)
+                validation = call_t3_validate(eval_payload)
+                verdict_text = verdict_chain.invoke({
+                    "query": x["query"],
+                    "config": cached_cfg,
+                    "validation_json": json.dumps(validation, ensure_ascii=False)
+                }, config={"callbacks": _callbacks})
+                return {"final": _structure_final_from_t1_verified(x, verdict_text, validation, cached_cfg)}
         return {"final": _structure_final_from_t1(x)}
 
     attempts = 0
@@ -742,7 +882,6 @@
     val1 = call_t3_validate(norm1["evaluate_payload"])
     attempts += 1
     verdict_text1 = verdict_chain.invoke({
-<<<<<<< HEAD
         "query": x["query"],
         "config": norm1["joined_config"],
         "validation_json": json.dumps(val1, ensure_ascii=False)
@@ -780,22 +919,18 @@
             chosen_fused = fused2
 
     return {
-        "query": x["query"],
-        "config": chosen_norm["joined_config"],
-        "validation": chosen_val,
-        "verdict_text": chosen_vtext,
-        "verdict_status": chosen_vstatus,
-        "fused_changes": chosen_fused,
-        "meta": {
-            "attempts": attempts,
-            "loopback_used": loopback_used,
-            "rag_primary": rag_enabled,
-            "loopback_enabled": loopback_enabled,
-            "devices": list(chosen_fused.keys())
-        }
-    }
-
-=======
+
+    attempts = 0
+    loopback_used = False
+
+    # Primary generation (with RAG based on global setting)
+    rag_enabled = x.get("rag_enabled", True)  # Default to RAG enabled
+    norm1 = call_t2_generate(x["query"], model=get_cfg("T2_DEFAULT_MODEL", "gemini"), rag_enabled=rag_enabled)
+    fused1 = _fuse_changes(norm1["evaluate_payload"]["changes"])
+    norm1["evaluate_payload"]["changes"] = fused1
+    val1 = call_t3_validate(norm1["evaluate_payload"])
+    attempts += 1
+    verdict_text1 = verdict_chain.invoke({
         "query": x["query"],
         "config": norm1["joined_config"],
         "validation_json": json.dumps(val1, ensure_ascii=False)
@@ -848,16 +983,55 @@
         }
     }
 
->>>>>>> b289c8a9
+# Final chain assembly (adjusted to pass verdict_status)
+        "config": chosen_norm["joined_config"],
+        "validation": chosen_val,
+        "verdict_text": chosen_vtext,
+        "verdict_status": chosen_vstatus,
+        "fused_changes": chosen_fused,
+        "meta": {
+            "attempts": attempts,
+            "loopback_used": loopback_used,
+            "rag_primary": rag_enabled,
+            "loopback_enabled": loopback_enabled,
+            "devices": list(chosen_fused.keys())
+        }
+    }
+
 # Final chain assembly (adjusted to pass verdict_status)
 AgentChain: RunnableSequence = (
     with_t1_qa
     .assign(maybe=_maybe_run_t2_t3)
     .assign(result=lambda x: x["maybe"]["final"] if "final" in x["maybe"]
             else _structure_final_from_t2_t3({**x, **x["maybe"]}))
+    .assign(result=lambda x: x["maybe"]["final"] if "final" in x["maybe"]
+            else _structure_final_from_t2_t3({**x, **x["maybe"]}))
     .pick("result")
 )
 
+# Remove duplicate LOOPBACK_ON_FAIL declaration near bottom if present
+# ...existing code...
+
+def run_agent(query: str, verify_cached: bool = False, rag_enabled: bool = True, loopback_enabled: bool = None) -> Dict[str, Any]:
+    """
+    Run the agent pipeline.
+    
+    Args:
+        query: User query
+        verify_cached: Whether to verify cached answers
+        rag_enabled: Enable RAG (retrieval-augmented generation)
+        loopback_enabled: Enable loopback fallback on failure (None = use config default)
+    """
+    if loopback_enabled is None:
+        loopback_enabled = LOOPBACK_ON_FAIL
+    
+    out = AgentChain.invoke({
+        "query": query,
+        "verify_cached": verify_cached,
+        "rag_enabled": rag_enabled,
+        "loopback_enabled": loopback_enabled
+    }, config={"callbacks": _callbacks})
+    
 # Remove duplicate LOOPBACK_ON_FAIL declaration near bottom if present
 # ...existing code...
 
@@ -891,6 +1065,15 @@
             "rag_enabled": rag_enabled,
             "loopback_enabled": loopback_enabled
         })
+    if LOG_EVENTS:
+        PipelineCallback()._write("agent_result", {
+            "query": query,
+            "source": out.get("source"),
+            "has_config": bool(out.get("config")),
+            "verify_cached": verify_cached,
+            "rag_enabled": rag_enabled,
+            "loopback_enabled": loopback_enabled
+        })
     return out
 
 def test_t2_t3_pipeline():
@@ -925,8 +1108,15 @@
         "--query",
         type=str,
         default="Generate OSPF area 0 config for 3 Cisco routers with loopback"
+        default="Generate OSPF area 0 config for 3 Cisco routers with loopback"
     )
     args = parser.parse_args()
+    
+    # Simple CLI runner
+    try:
+        print("Agent Orchestrator v2 - Query:", args.query)
+        res = run_agent(args.query)
+        print("Result:", json.dumps(res, indent=2))
     
     # Simple CLI runner
     try:
@@ -953,7 +1143,6 @@
         "line ",             # line vty 0 4
         "ip route",          # static route base (rare modifier patterns)
     )
-<<<<<<< HEAD
 
     modifier_prefixes = (
         "area ",               # OSPF area spec
@@ -990,7 +1179,151 @@
         # Normal line, keep
         out.append(raw)
 
-=======
+    return out
+
+def _render_device_config(name: str, cmds: List[str]) -> str:
+    """
+    Render final per-device config text with proper IOS structure.
+    Adds section separators for better Batfish parsing.
+    """
+    lines = [f"hostname {name}", "!"]
+    
+    # Group commands by section
+    current_section = []
+    for cmd in cmds:
+        stripped = cmd.strip()
+        if not stripped:
+            continue
+        
+        # Start of new section (interface, router, etc.)
+        if stripped.lower().startswith(("interface ", "router ", "line ")):
+            if current_section:
+                lines.extend(current_section)
+                lines.append("!")
+                current_section = []
+            current_section.append(cmd)
+        else:
+            current_section.append(cmd)
+    
+    # Add remaining section
+    if current_section:
+        lines.extend(current_section)
+        lines.append("!")
+    
+    # Ensure end marker
+    lines.append("end")
+    
+    return "\n".join(lines) + "\n"
+
+def _looks_like_config(line: str) -> bool:
+    """Heuristic to decide if a line is a configuration command."""
+    l = line.strip().lower()
+    return (
+        l.startswith(("interface ", "router ", "hostname ", "ip address ", "vlan ", "switchport ", "access-list ", "ipv6 ", "no "))
+        or l.startswith("network ")
+    )
+
+def _extract_config_from_answer(answer: str) -> Optional[str]:
+    """
+    Attempt to extract config-like block from a cached QA answer.
+    Returns joined config text or None if insufficient signal.
+    """
+    if not isinstance(answer, str):
+        return None
+    lines = [ln.rstrip() for ln in answer.splitlines() if ln.strip()]
+    cfg_lines = [ln for ln in lines if _looks_like_config(ln)]
+    # Require a minimum number of config lines
+    if len(cfg_lines) < 3:
+        return None
+    # Ensure a hostname if absent
+    if not any(l.lower().startswith("hostname ") for l in cfg_lines):
+        cfg_lines.insert(0, "hostname CachedDevice")
+    return "\n".join(cfg_lines) + "\n"
+
+def _build_payload_from_cached_config(config_text: str) -> Dict[str, Any]:
+    """
+    Build a minimal evaluate_payload structure from a single cached config text.
+    """
+    cmds = [c for c in (config_text.splitlines()) if c.strip()]
+    # Strip leading hostname into device name if present
+    dev_name = "CachedDevice"
+    if cmds and cmds[0].lower().startswith("hostname "):
+        dev_name = cmds[0].split(None, 1)[1].strip()
+        cmds = cmds[1:]
+    changes = {dev_name: cmds}
+    device_configs = {dev_name: "hostname " + dev_name + "\n" + "\n".join(cmds) + "\n"}
+    return {
+        "changes": changes,
+        "snapshot": {"configs": device_configs},
+        "intent": {
+            "reach": [],  # unknown from cached answer
+            "interface": [],
+            "policy": [],
+            "redundancy": []
+        },
+        "meta": {
+            "devices": 1,
+            "raw_intents": 0,
+            "active_types": [],
+            "reach_pairs": 0,
+            "fallback_used": False,
+            "source": "cached_answer"
+        }
+    }
+
+def _ensure_no_shutdown_on_all_interfaces(cmds: List[str]) -> List[str]:
+    """
+    Ensure every interface block ends with 'no shutdown' if missing.
+    Handles both Loopback and physical interfaces.
+    """
+    out = []
+    in_interface = False
+    interface_has_no_shut = False
+    
+    for line in cmds:
+        l = line.strip().lower()
+        
+        # Detect interface block start
+        if l.startswith("interface "):
+            # Finalize previous interface if needed
+            if in_interface and not interface_has_no_shut:
+                out.append(" no shutdown")
+            
+            in_interface = True
+            interface_has_no_shut = False
+            out.append(line)
+        
+        # Check for existing no shutdown
+        elif in_interface and l == "no shutdown":
+            interface_has_no_shut = True
+            out.append(line)
+        
+        # End of interface block (router/line/hostname/etc)
+        elif l.startswith(("router ", "line ", "hostname ", "!", "end", "exit")):
+            if in_interface and not interface_has_no_shut:
+                out.append(" no shutdown")
+            in_interface = False
+            out.append(line)
+        
+        print("Error:", str(e))
+        traceback.print_exc()
+
+def _normalize_cmds(cmds: List[str]) -> List[str]:
+    """Trim whitespace, drop empty lines."""
+    return [c.strip() for c in cmds if c and c.strip()]
+
+def _filter_orphan_area(cmds: List[str]) -> List[str]:
+    if not cmds:
+        return []
+
+    parent_prefixes = (
+        "router ",           # router ospf 1 / router bgp 65000 / etc.
+        "interface ",        # interface GigabitEthernet0/1
+        "network ",          # network statement (OSPF/EIGRP)
+        "address-family ",   # BGP address-family blocks
+        "line ",             # line vty 0 4
+        "ip route",          # static route base (rare modifier patterns)
+    )
 
     modifier_prefixes = (
         "area ",               # OSPF area spec
@@ -1027,7 +1360,6 @@
         # Normal line, keep
         out.append(raw)
 
->>>>>>> b289c8a9
     return out
 
 def _render_device_config(name: str, cmds: List[str]) -> str:
@@ -1161,4 +1493,11 @@
     if in_interface and not interface_has_no_shut:
         out.append(" no shutdown")
     
+    return out
+            out.append(line)
+    
+    # Handle last interface
+    if in_interface and not interface_has_no_shut:
+        out.append(" no shutdown")
+    
     return out