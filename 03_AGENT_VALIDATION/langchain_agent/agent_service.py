--- conflicted
+++ resolved
@@ -318,11 +318,7 @@
 # ========= Team calls =========
 def call_t0_lookup(query: str) -> Dict[str, Any]:
     """
-<<<<<<< HEAD
-    T0: Q&A lookup via GET via GET.
-=======
     T0: Q&A lookup via GET.
->>>>>>> fac8e332
     Expected response:
       { "hit": true, "answer": "..." }  OR  { "hit": false }
     """
@@ -335,7 +331,6 @@
         data = resp.json()
         found = bool(data.get("found", False))
         if found and not isinstance(data.get("answer", None), str):
-<<<<<<< HEAD
         url = f"{T0_BASE_URL}{T0_QA_LOOKUP}"
         params = {"text": query,"threshold": 0.3}  # use 'q' if Team 0 expects it as query param
         resp = requests.get(url, params=params, timeout=TIMEOUT)
@@ -344,27 +339,31 @@
         data = resp.json()
         found = bool(data.get("found", False))
         if found and not isinstance(data.get("answer", None), str):
-=======
->>>>>>> fac8e332
+        url = f"{T0_BASE_URL}{T0_QA_LOOKUP}"
+        params = {"text": query,"threshold": 0.3}  # use 'q' if Team 0 expects it as query param
+        resp = requests.get(url, params=params, timeout=TIMEOUT)
+        resp.raise_for_status()
+
+        data = resp.json()
+        found = bool(data.get("found", False))
+        if found and not isinstance(data.get("answer", None), str):
             # sanitize weird payloads
             return {"found": False}
         return {"found": found, "answer": data.get("answer")}
 
-<<<<<<< HEAD
             return {"found": False}
         return {"found": found, "answer": data.get("answer")}
 
+            return {"found": False}
+        return {"found": found, "answer": data.get("answer")}
+
     except Exception as e:
         log.warning(f"T0 lookup failed (continuing to T2): {e}")
         return {"found": False}
 
         return {"found": False}
 
-=======
-    except Exception as e:
-        log.warning(f"T0 lookup failed (continuing to T2): {e}")
         return {"found": False}
->>>>>>> fac8e332
 
 def call_t2_generate(query: str, model: str = "gemini") -> Dict[str, Any]:
     """
@@ -762,4 +761,4 @@
         "write_back": wb,
     }
     print(json.dumps(final, indent=2, ensure_ascii=False))
-    print("\n========================= END =========================\n")+    print("\n========================= END =========================\n")
