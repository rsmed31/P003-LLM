--- conflicted
+++ resolved
@@ -6,9 +6,8 @@
 import sys
 sys.path.append(os.path.join(os.path.dirname(__file__), '..'))
 
-<<<<<<< HEAD
 # Assuming prompt_builder.py is in the same directory (or accessible via path)
-from prompt_builder import assemble_rag_prompt, assemble_rag_prompt_gemini, load_system_instructions, build_context_block
+from prompt_builder import assemble_rag_prompt, assemble_rag_prompt_gemini, load_system_instructions
 
 # --- SETUP (PLACEHOLDER CONFIGURATION) ---
 # NOTE: In a real environment, you would set up your keys.env and inference.json files.
@@ -26,43 +25,58 @@
     }
 }
 # Mocking a function to get config values
-=======
-from prompt_builder import assemble_rag_prompt, assemble_rag_prompt_gemini, load_system_instructions
-
-# Load environment variables
-env_path = os.path.join(os.path.dirname(__file__), '..', 'models', 'keys.env')
-load_dotenv(env_path)
-
-# Load configuration
-config_path = os.path.join(os.path.dirname(__file__), '..', 'models', 'inference.json')
-with open(config_path, 'r') as f:
-    CONFIG = json.load(f)
-
-
->>>>>>> a4a5b7ad
+
 def get_config_value(config, key):
     return config.get(key, "")
 
-<<<<<<< HEAD
 # --- LLM CALL FUNCTIONS (as provided by user) ---
-=======
->>>>>>> a4a5b7ad
+
 
 def configureGemini(apiKey, model_name, system_instructions=None):
-    # This function is mock, as genai.configure() relies on external setup in this environment
-    print(f"--- Mock Gemini Config: Using model {model_name} with system instructions. ---")
-    class MockModel:
-        def generate_content(self, prompt):
-            # This is where the actual API call would happen
-            return f"Mocked Gemini Response for prompt length {len(prompt)}"
-    return MockModel()
+    genai.configure(api_key=apiKey)
+    if system_instructions:
+        model = genai.GenerativeModel(model_name=model_name, system_instruction=system_instructions)
+    else:
+        model = genai.GenerativeModel(model_name=model_name)
+    return model
 
 
 def callGemini(model, prompt):
-<<<<<<< HEAD
-    return model.generate_content(prompt)
+    """Call Gemini and return clean JSON."""
+    response = model.generate_content(prompt)
+    result = {
+        "model": model.model_name,
+        "response": response.text.strip() if response and hasattr(response, "text") else ""
+    }
+    return json.dumps(result, indent=2)
+
 
 def callLlama(api_link, prompt, api_key=None, model=None, stream=False):
+    """Call Llama API (Ollama, etc.) and return clean JSON."""
+    headers = {}
+    if api_key:
+        headers["Authorization"] = f"Bearer {api_key}"
+    payload = {
+        "model": model,
+        "prompt": prompt,
+        "stream": stream
+    }
+    response = requests.post(api_link, json=payload, headers=headers)
+    response.raise_for_status()
+
+    data = response.json()
+
+    # Normalize keys in case model name differs or text is nested
+    model_name = data.get("model", model or "unknown_model")
+    text_output = data.get("response") or data.get("text") or data.get("output") or ""
+
+    # Clean output
+    clean = {
+        "model": model_name,
+        "response": text_output.strip()
+    }
+    return json.dumps(clean, indent=2)
+
     # This function is mock as the local LLM is not accessible here
     print(f"--- Mock Llama Call: Hitting {api_link} with model {model} ---")
     # Mocking the structured JSON output we expect
@@ -96,43 +110,6 @@
 
 
 # --- MAIN GENERATION LOGIC ---
-=======
-    """Call Gemini and return clean JSON."""
-    response = model.generate_content(prompt)
-    result = {
-        "model": model.model_name,
-        "response": response.text.strip() if response and hasattr(response, "text") else ""
-    }
-    return json.dumps(result, indent=2)
-
-
-def callLlama(api_link, prompt, api_key=None, model=None, stream=False):
-    """Call Llama API (Ollama, etc.) and return clean JSON."""
-    headers = {}
-    if api_key:
-        headers["Authorization"] = f"Bearer {api_key}"
-    payload = {
-        "model": model,
-        "prompt": prompt,
-        "stream": stream
-    }
-    response = requests.post(api_link, json=payload, headers=headers)
-    response.raise_for_status()
-
-    data = response.json()
-
-    # Normalize keys in case model name differs or text is nested
-    model_name = data.get("model", model or "unknown_model")
-    text_output = data.get("response") or data.get("text") or data.get("output") or ""
-
-    # Clean output
-    clean = {
-        "model": model_name,
-        "response": text_output.strip()
-    }
-    return json.dumps(clean, indent=2)
-
->>>>>>> a4a5b7ad
 
 def generate(
     model_name: str,
@@ -145,9 +122,6 @@
     orchestrator = None  # Injected from app.py
 ) -> str:
     """
-<<<<<<< HEAD
-    Main inference function that routes to appropriate API based on model.
-=======
     Main inference function with integrated retrieval triage.
     
     Args:
@@ -159,17 +133,19 @@
     
     Returns:
         JSON string with {model, response} or direct definitive answer
->>>>>>> a4a5b7ad
     """
     # Import here to avoid circular dependency
     if orchestrator is None:
         from app import RETRIEVAL_ORCHESTRATOR
         orchestrator = RETRIEVAL_ORCHESTRATOR
     
-<<<<<<< HEAD
+    config = CONFIG.get(model_name, CONFIG["llama"]) if model_name != "gemini" else CONFIG["gemini"]
+    
     # Get actual values from environment (mocked)
     api_key = get_config_value(config, 'api_key')
     api_link = get_config_value(config, 'api_link')
+    api_key = get_config_value(config, "api_key")
+    api_link = get_config_value(config, "api_link")
     
     # RAG is used if the model supports it AND there is contextual data provided.
     use_rag = config.get('supports_rag', False) and (factual_data or filtered_context)
@@ -177,8 +153,27 @@
     # Define the path to the prompts.json file
     system_source = os.path.join(os.path.dirname(__file__), '..', 'prompts', 'prompts.json')
     
-    
+    # Execute retrieval triage if enabled
+    if use_triage and config.get("supports_rag", False):
+        triage_result = orchestrator.retrieve_with_triage(prompt)
+        
+        if triage_result["route"] == "definitive":
+            return json.dumps({
+                "model": "retrieval_triage",
+                "response": triage_result["factual_data"],
+                "confidence": triage_result["confidence"],
+                "route": "definitive"
+            }, indent=2)
+        
+        filtered_context = triage_result["filtered_context"]
+        factual_data = triage_result["factual_data"]
+        use_rag = True
+    else:
+        use_rag = config.get("supports_rag", False) and (factual_data or filtered_context)
+    
+    # Generate response via LLM
     if model_name == "gemini":
+        system_source = os.path.join(os.path.dirname(__file__), "..", "prompts", "prompts.json")
         system_instructions = load_system_instructions(system_source)
 
         if use_rag:
@@ -191,6 +186,14 @@
         else:
             model = configureGemini(api_key, config['model'], system_instructions=system_instructions)
             return callGemini(model, prompt)
+        model = configureGemini(api_key, config["model"], system_instructions=system_instructions)
+        
+        assembled_prompt = (
+            assemble_rag_prompt_gemini(system_source, filtered_context, prompt, use_code_filter)
+            if use_rag
+            else prompt
+        )
+        return callGemini(model, assembled_prompt)
     else:
         # Local model (Ollama)
         if use_rag:
@@ -201,6 +204,16 @@
         
         return callLlama(api_link, prompt_to_send, api_key, model=config.get('model'))
 
+        # Local model
+        stream_flag = config.get("stream", False)
+        system_source = os.path.join(os.path.dirname(__file__), "..", "prompts", "prompts.json")
+        
+        prompt_to_send = (
+            assemble_rag_prompt(system_source, filtered_context, prompt, use_code_filter)
+            if use_rag
+            else prompt
+        )
+        return callLlama(api_link, prompt_to_send, api_key, model=config.get("model"), stream=stream_flag)
 
 # --- EXAMPLE USAGE ---
 
@@ -243,51 +256,7 @@
             prompt=user_query,
             factual_data=target_devices_details,
             filtered_context=protocol_facts_and_errors
-=======
-    config = CONFIG.get(model_name, CONFIG["llama"]) if model_name != "gemini" else CONFIG["gemini"]
-    
-    api_key = get_config_value(config, "api_key")
-    api_link = get_config_value(config, "api_link")
-    
-    # Execute retrieval triage if enabled
-    if use_triage and config.get("supports_rag", False):
-        triage_result = orchestrator.retrieve_with_triage(prompt)
-        
-        if triage_result["route"] == "definitive":
-            return json.dumps({
-                "model": "retrieval_triage",
-                "response": triage_result["factual_data"],
-                "confidence": triage_result["confidence"],
-                "route": "definitive"
-            }, indent=2)
-        
-        filtered_context = triage_result["filtered_context"]
-        factual_data = triage_result["factual_data"]
-        use_rag = True
-    else:
-        use_rag = config.get("supports_rag", False) and (factual_data or filtered_context)
-    
-    # Generate response via LLM
-    if model_name == "gemini":
-        system_source = os.path.join(os.path.dirname(__file__), "..", "prompts", "prompts.json")
-        system_instructions = load_system_instructions(system_source)
-        model = configureGemini(api_key, config["model"], system_instructions=system_instructions)
-        
-        assembled_prompt = (
-            assemble_rag_prompt_gemini(system_source, filtered_context, prompt, use_code_filter)
-            if use_rag
-            else prompt
-        )
-        return callGemini(model, assembled_prompt)
-    else:
-        # Local model
-        stream_flag = config.get("stream", False)
-        system_source = os.path.join(os.path.dirname(__file__), "..", "prompts", "prompts.json")
-        
-        prompt_to_send = (
-            assemble_rag_prompt(system_source, filtered_context, prompt, use_code_filter)
-            if use_rag
-            else prompt
->>>>>>> a4a5b7ad
-        )
-        return callLlama(api_link, prompt_to_send, api_key, model=config.get("model"), stream=stream_flag)+        )
+        print(response)
+    except Exception as e:
+        print(f"Error: {e}")